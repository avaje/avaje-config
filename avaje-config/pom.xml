<?xml version="1.0" encoding="UTF-8"?>
<project xmlns="http://maven.apache.org/POM/4.0.0" xmlns:xsi="http://www.w3.org/2001/XMLSchema-instance" xsi:schemaLocation="http://maven.apache.org/POM/4.0.0 http://maven.apache.org/xsd/maven-4.0.0.xsd">
  <modelVersion>4.0.0</modelVersion>
  <parent>
    <groupId>org.avaje</groupId>
    <artifactId>java11-oss</artifactId>
    <version>3.9</version>
    <relativePath/>
  </parent>

  <groupId>io.avaje</groupId>
  <artifactId>avaje-config</artifactId>
  <version>3.1-RC1</version>

  <scm>
    <developerConnection>scm:git:git@github.com:avaje/avaje-config.git</developerConnection>
    <tag>HEAD</tag>
  </scm>

  <properties>
    <snakeyaml.version>2.0</snakeyaml.version>
    <nexus.staging.autoReleaseAfterClose>true</nexus.staging.autoReleaseAfterClose>
    <surefire.useModulePath>false</surefire.useModulePath>
  </properties>

  <dependencies>

    <dependency>
      <groupId>io.avaje</groupId>
      <artifactId>avaje-lang</artifactId>
      <version>1.0</version>
    </dependency>

    <dependency>
      <groupId>io.avaje</groupId>
      <artifactId>avaje-applog</artifactId>
      <version>1.0</version>
    </dependency>

    <dependency>
      <groupId>io.avaje</groupId>
      <artifactId>avaje-inject</artifactId>
<<<<<<< HEAD
      <version>9.0-RC4</version>
=======
      <version>9.0-RC1</version>
>>>>>>> e42cc285
      <scope>provided</scope>
      <optional>true</optional>
    </dependency>

    <!-- If snakeyaml detected it will be used rather than built in simple parser -->
    <dependency>
      <groupId>org.yaml</groupId>
      <artifactId>snakeyaml</artifactId>
      <version>${snakeyaml.version}</version>
      <optional>true</optional>
    </dependency>

    <dependency>
      <groupId>io.avaje</groupId>
      <artifactId>junit</artifactId>
      <version>1.1</version>
      <scope>test</scope>
    </dependency>

    <dependency>
      <groupId>ch.qos.logback</groupId>
      <artifactId>logback-classic</artifactId>
      <version>1.2.11</version>
      <scope>test</scope>
    </dependency>

    <dependency>
      <groupId>io.avaje</groupId>
      <artifactId>avaje-applog-slf4j</artifactId>
      <version>1.0</version>
      <scope>test</scope>
    </dependency>

  </dependencies>

</project><|MERGE_RESOLUTION|>--- conflicted
+++ resolved
@@ -40,11 +40,7 @@
     <dependency>
       <groupId>io.avaje</groupId>
       <artifactId>avaje-inject</artifactId>
-<<<<<<< HEAD
-      <version>9.0-RC4</version>
-=======
       <version>9.0-RC1</version>
->>>>>>> e42cc285
       <scope>provided</scope>
       <optional>true</optional>
     </dependency>
