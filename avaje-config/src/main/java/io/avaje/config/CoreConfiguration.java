--- conflicted
+++ resolved
@@ -526,11 +526,7 @@
       return _entry(key, null);
     }
 
-<<<<<<< HEAD
-    Entry entry(String key, String defaultValue) {
-=======
-    CoreEntry entry(String key, @Nullable String defaultValue) {
->>>>>>> 172dfef1
+    Entry entry(String key, @Nullable String defaultValue) {
       return _entry(key, defaultValue);
     }
 
